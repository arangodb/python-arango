Indexes
-------

**Indexes** can be added to collections to speed up document lookups. Every
collection has a primary hash index on ``_key`` field by default. This index
cannot be deleted or modified. Every edge collection has additional indexes
on fields ``_from`` and ``_to``. For more information on indexes, refer to
`ArangoDB manual`_.

.. _ArangoDB manual: https://docs.arangodb.com

**Example:**

.. testcode::

    from arango import ArangoClient

    # Initialize the ArangoDB client.
    client = ArangoClient()

    # Connect to "test" database as root user.
    db = client.db('test', username='root', password='passwd')

    # Create a new collection named "cities".
    cities = db.create_collection('cities')

    # List the indexes in the collection.
    cities.indexes()

<<<<<<< HEAD
    # Add a new hash index on document fields "continent" and "country".
    hash_index = {'type': 'hash', 'fields': ['continent', 'country'], 'unique': True}
    index = cities.add_index(hash_index)
=======
    # Add a new persistent index on document fields "continent" and "country".
    index = cities.add_persistent_index(fields=['continent', 'country'], unique=True)
>>>>>>> a26e06ab

    # Add new fulltext indexes on fields "continent" and "country".
    index = cities.add_index({'type': 'fulltext', 'fields': ['continent']})
    index = cities.add_index({'type': 'fulltext', 'fields': ['country']})

<<<<<<< HEAD
    # Add a new skiplist index on field 'population'.
    skiplist_index = {'type': 'skiplist', 'fields': ['population'], 'sparse': False}
    index = cities.add_index(skiplist_index)
=======
    # Add a new persistent index on field 'population'.
    index = cities.add_persistent_index(fields=['population'], sparse=False)
>>>>>>> a26e06ab

    # Add a new geo-spatial index on field 'coordinates'.
    geo_index = {'type': 'geo', 'fields': ['coordinates']}
    index = cities.add_index(geo_index)

    # Add a new persistent index on field 'currency'.
    persistent_index = {'type': 'persistent', 'fields': ['currency'], 'sparse': True}
    index = cities.add_index(persistent_index)

    # Add a new TTL (time-to-live) index on field 'currency'.
    ttl_index = {'type': 'ttl', 'fields': ['currency'], 'expireAfter': 200}
    index = cities.add_index(ttl_index)

    # Add MDI (multi-dimensional) index on field 'x' and 'y'.
    mdi_index = {'type': 'mdi', 'fields': ['x', 'y'], 'field_value_types': ['double']}
    index = cities.add_index(mdi_index) 

    # Indexes may be added with a name that can be referred to in AQL queries.
<<<<<<< HEAD
    hash_index = {'type': 'hash', 'fields': ['country'], 'unique': True, 'name': 'my_hash_index'}
    index = cities.add_index(hash_index)
=======
    index = cities.add_persistent_index(fields=['country'], name='my_persistent_index')
>>>>>>> a26e06ab

    # Delete the last index from the collection.
    cities.delete_index(index['id'])

See :ref:`StandardCollection` for API specification.<|MERGE_RESOLUTION|>--- conflicted
+++ resolved
@@ -27,27 +27,17 @@
     # List the indexes in the collection.
     cities.indexes()
 
-<<<<<<< HEAD
-    # Add a new hash index on document fields "continent" and "country".
-    hash_index = {'type': 'hash', 'fields': ['continent', 'country'], 'unique': True}
-    index = cities.add_index(hash_index)
-=======
     # Add a new persistent index on document fields "continent" and "country".
-    index = cities.add_persistent_index(fields=['continent', 'country'], unique=True)
->>>>>>> a26e06ab
+    persistent_index = {'type': 'persistent', 'fields': ['continent', 'country'], 'unique': True}
+    index = cities.add_index(persistent_index)
 
     # Add new fulltext indexes on fields "continent" and "country".
     index = cities.add_index({'type': 'fulltext', 'fields': ['continent']})
     index = cities.add_index({'type': 'fulltext', 'fields': ['country']})
 
-<<<<<<< HEAD
-    # Add a new skiplist index on field 'population'.
-    skiplist_index = {'type': 'skiplist', 'fields': ['population'], 'sparse': False}
-    index = cities.add_index(skiplist_index)
-=======
     # Add a new persistent index on field 'population'.
-    index = cities.add_persistent_index(fields=['population'], sparse=False)
->>>>>>> a26e06ab
+    persistent_index = {'type': 'persistent', 'fields': ['population'], 'sparse': False}
+    index = cities.add_index(persistent_index)
 
     # Add a new geo-spatial index on field 'coordinates'.
     geo_index = {'type': 'geo', 'fields': ['coordinates']}
@@ -63,15 +53,11 @@
 
     # Add MDI (multi-dimensional) index on field 'x' and 'y'.
     mdi_index = {'type': 'mdi', 'fields': ['x', 'y'], 'field_value_types': ['double']}
-    index = cities.add_index(mdi_index) 
+    index = cities.add_index(mdi_index)
 
     # Indexes may be added with a name that can be referred to in AQL queries.
-<<<<<<< HEAD
-    hash_index = {'type': 'hash', 'fields': ['country'], 'unique': True, 'name': 'my_hash_index'}
-    index = cities.add_index(hash_index)
-=======
-    index = cities.add_persistent_index(fields=['country'], name='my_persistent_index')
->>>>>>> a26e06ab
+    persistent_index = {'type': 'persistent', 'fields': ['country'], 'unique': True, 'name': 'my_hash_index'}
+    index = cities.add_index(persistent_index)
 
     # Delete the last index from the collection.
     cities.delete_index(index['id'])
