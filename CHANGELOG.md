--- conflicted
+++ resolved
@@ -1,11 +1,8 @@
 main
 -----
 
-<<<<<<< HEAD
+* [DE-542] Added `shards()` method to `Collection`
 * [DE-584] Refactor deprecated `/_api/simple` methods
-=======
-* [DE-542] Added `shards()` method to `Collection`
->>>>>>> 1dcc802d
 
 7.6.0
 -----
