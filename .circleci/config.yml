version: 2.1

orbs:
  codecov: codecov/codecov@3.3.0

workflows:
  ci:
    jobs:
      - lint
      - test:
          name:  Python (<< matrix.python_version >>) - ArangoDB (<< matrix.arangodb_license >>, << matrix.arangodb_version >> << matrix.arangodb_config >>)
          matrix:
            parameters:
<<<<<<< HEAD
              # TODO: Revisit why pyenv doesn't recognize 3.12
              python_version: ["3.9", "3.10", "3.11"] # "3.12"
=======
              python_version: ["3.9", "3.10", "3.11", "3.12"]
>>>>>>> 392390e4
              arangodb_config: ["single", "cluster"]
              arangodb_license: ["community", "enterprise"]
              arangodb_version: ["3.11", "latest"]

jobs:
  lint:
    docker:
      - image: python:latest
    steps:
      - checkout
      - run:
          name: Install Dependencies
          command: pip install .[dev]

      - run:
          name: Run black
          command: black --check --verbose --diff --color --config=pyproject.toml ./arango ./tests/

      - run:
          name: Run flake8
          command: flake8 ./arango ./tests

      - run:
          name: Run isort
          command: isort --check ./arango ./tests

      - run:
          name: Run mypy
          command: mypy ./arango

  test:
    parameters:
      python_version:
        type: string
      arangodb_config:
        type: string
      arangodb_license:
        type: string
      arangodb_version:
        type: string
    # TODO: Reconsider using a docker image instead of a machine
    # i.e cimg/python:<< parameters.python_version >>
    machine:
      image: ubuntu-2204:current
    steps:
      - checkout

      - run:
          name: Set Up ArangoDB
          command: |
            chmod +x starter.sh
            ./starter.sh << parameters.arangodb_config >> << parameters.arangodb_license >> << parameters.arangodb_version >>

      - restore_cache:
          key: pip-and-local-cache

      # TODO: Revisit this bottleneck
      - run:
          name: Setup Python
          command: |
            pyenv --version
            pyenv install -f << parameters.python_version >>
            pyenv global << parameters.python_version >>

      - run:
          name: "Install Dependencies"
          command: pip install -e .[dev]

      - run: docker ps -a

      - run: docker logs arango

      - run:
          name: "Run pytest"
          command: |
            mkdir test-results

            args=("--junitxml=test-results/junit.xml" "--log-cli-level=DEBUG" "--host" "localhost" "--port=8529")
            if [ << parameters.arangodb_config >> = "cluster" ]; then
              args+=("--cluster" "--port=8539" "--port=8549")
            fi

            if [ << parameters.arangodb_license >> = "enterprise" ]; then
              args+=("--enterprise")
            fi

            echo "Running pytest with args: ${args[@]}"
            pytest --cov=arango --cov-report=xml --cov-report term-missing --color=yes --code-highlight=yes "${args[@]}"

      - store_artifacts:
          path: test-results

      - store_test_results:
          path: test-results

      - codecov/upload:
        file: coverage.xml<|MERGE_RESOLUTION|>--- conflicted
+++ resolved
@@ -11,12 +11,7 @@
           name:  Python (<< matrix.python_version >>) - ArangoDB (<< matrix.arangodb_license >>, << matrix.arangodb_version >> << matrix.arangodb_config >>)
           matrix:
             parameters:
-<<<<<<< HEAD
-              # TODO: Revisit why pyenv doesn't recognize 3.12
-              python_version: ["3.9", "3.10", "3.11"] # "3.12"
-=======
               python_version: ["3.9", "3.10", "3.11", "3.12"]
->>>>>>> 392390e4
               arangodb_config: ["single", "cluster"]
               arangodb_license: ["community", "enterprise"]
               arangodb_version: ["3.11", "latest"]
