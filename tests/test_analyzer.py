from packaging import version

from arango.exceptions import (
    AnalyzerCreateError,
    AnalyzerDeleteError,
    AnalyzerGetError,
    AnalyzerListError,
)
from tests.helpers import assert_raises, generate_analyzer_name


def test_analyzer_management(db, bad_db, cluster, enterprise, db_version):
    analyzer_name = generate_analyzer_name()
    full_analyzer_name = db.name + "::" + analyzer_name
    bad_analyzer_name = generate_analyzer_name()

    # Test create identity analyzer
    result = db.create_analyzer(analyzer_name, "identity", {})
    assert result["name"] == full_analyzer_name
    assert result["type"] == "identity"
    assert result["properties"] == {}
    assert result["features"] == []

    # Test create delimiter analyzer
    result = db.create_analyzer(
        name=generate_analyzer_name(),
        analyzer_type="delimiter",
        properties={"delimiter": ","},
    )
    assert result["type"] == "delimiter"
    assert result["properties"] == {"delimiter": ","}
    assert result["features"] == []

    # Test create duplicate with bad database
    with assert_raises(AnalyzerCreateError) as err:
        bad_db.create_analyzer(analyzer_name, "identity", {}, [])
    assert err.value.error_code in {11, 1228}

    # Test get analyzer
    result = db.analyzer(analyzer_name)
    assert result["name"] == full_analyzer_name
    assert result["type"] == "identity"
    assert result["properties"] == {}
    assert result["features"] == []

    # Test get missing analyzer
    with assert_raises(AnalyzerGetError) as err:
        db.analyzer(bad_analyzer_name)
    assert err.value.error_code in {1202}

    # Test list analyzers
    result = db.analyzers()
    assert full_analyzer_name in [a["name"] for a in result]

    # Test list analyzers with bad database
    with assert_raises(AnalyzerListError) as err:
        bad_db.analyzers()
    assert err.value.error_code in {11, 1228}

    # Test delete analyzer
    assert db.delete_analyzer(analyzer_name, force=True) is True
    assert full_analyzer_name not in [a["name"] for a in db.analyzers()]

    # Test delete missing analyzer
    with assert_raises(AnalyzerDeleteError) as err:
        db.delete_analyzer(analyzer_name)
    assert err.value.error_code in {1202}

    # Test delete missing analyzer with ignore_missing set to True
    assert db.delete_analyzer(analyzer_name, ignore_missing=True) is False

    # Test create geo_s2 analyzer (EE only)
    if enterprise:
        analyzer_name = generate_analyzer_name()
        result = db.create_analyzer(analyzer_name, "geo_s2", {})
        assert result["type"] == "geo_s2"
        assert result["features"] == []
        assert result["properties"] == {
            "options": {"maxCells": 20, "minLevel": 4, "maxLevel": 23},
            "type": "shape",
            "format": "latLngDouble",
        }
        assert db.delete_analyzer(analyzer_name)

<<<<<<< HEAD
    # Test create delimieter analyzer with multiple delimiters
    if db_version >= version.parse("3.12.0"):
        result = db.create_analyzer(
            name=generate_analyzer_name(),
            analyzer_type="multi_delimiter",
            properties={"delimiters": [",", "."]},
        )

        assert result["type"] == "multi_delimiter"
        assert result["properties"] == {"delimiters": [",", "."]}
        assert result["features"] == []
=======
    if db_version >= version.parse("3.12.0"):
        analyzer_name = generate_analyzer_name()
        result = db.create_analyzer(analyzer_name, "wildcard", {"ngramSize": 4})
        assert result["type"] == "wildcard"
        assert result["features"] == []
        assert result["properties"] == {"ngramSize": 4}
>>>>>>> 851a71c0
<|MERGE_RESOLUTION|>--- conflicted
+++ resolved
@@ -82,7 +82,6 @@
         }
         assert db.delete_analyzer(analyzer_name)
 
-<<<<<<< HEAD
     # Test create delimieter analyzer with multiple delimiters
     if db_version >= version.parse("3.12.0"):
         result = db.create_analyzer(
@@ -94,11 +93,10 @@
         assert result["type"] == "multi_delimiter"
         assert result["properties"] == {"delimiters": [",", "."]}
         assert result["features"] == []
-=======
+
     if db_version >= version.parse("3.12.0"):
         analyzer_name = generate_analyzer_name()
         result = db.create_analyzer(analyzer_name, "wildcard", {"ngramSize": 4})
         assert result["type"] == "wildcard"
         assert result["features"] == []
-        assert result["properties"] == {"ngramSize": 4}
->>>>>>> 851a71c0
+        assert result["properties"] == {"ngramSize": 4}