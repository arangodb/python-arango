--- conflicted
+++ resolved
@@ -360,13 +360,13 @@
     """Failed to delete database."""
 
 
-<<<<<<< HEAD
 class DatabaseSupportInfoError(ArangoServerError):
     """Failed to retrieve support info for deployment."""
-=======
+
+
 class DatabaseCompactError(ArangoServerError):
     """Failed to compact databases."""
->>>>>>> 70548d92
+
 
 
 #######################
